#!/bin/bash
# Installs the following: p4prometheus, node_exporter and monitor_metrics.sh
#
# First version assumes SDP environment.
#

# shellcheck disable=SC2128
if [[ -z "${BASH_VERSINFO}" ]] || [[ -z "${BASH_VERSINFO[0]}" ]] || [[ ${BASH_VERSINFO[0]} -lt 4 ]]; then
    echo "This script requires Bash version >= 4";
    exit 1;
fi

# ============================================================
# Configuration section

# This might also be /hxlogs/metrics or passed as a parameter (with -m flag)
metrics_root=/hxlogs/metrics
# This is for SDP installs only
metrics_link=/p4/metrics

VER_NODE_EXPORTER="1.3.1"
VER_P4PROMETHEUS="0.7.5"
command_runner_releases_url="https://api.github.com/repos/willKman718/command-runner/releases/latest"
binary_inside_tar="command-runner-linux-amd64"
config_inside_tar="cmd_config.yaml"
cmdr_bin_dir="/usr/local/bin"
# ============================================================

function msg () { echo -e "$*"; }
function bail () { msg "\nError: ${1:-Unknown Error}\n"; exit "${2:-1}"; }

function usage
{
   declare errorMessage=${2:-Unset}
 
   if [[ "$errorMessage" != Unset ]]; then
      echo -e "\\n\\nUsage Error:\\n\\n$errorMessage\\n\\n" >&2
   fi
 
   echo "USAGE for install_p4prom.sh:

install_p4prom.sh [<instance> | -nosdp] [-m <metrics_root>] [-osuser <osuser>] 
        [-p <P4PORT>] [-u <p4user>] [-c <p4prom_config_dir>] [-push]

   or

install_p4prom.sh -h

<<<<<<< HEAD
    <metrics_root> is the directory where metrics will be written - default: $metrics_root
    <metrics_link> is an alternative link to metrics_root where metrics will be written - default: $metrics_link
                Typically only used for SDP installations.
    <osuser>    Operating system user, e.g. perforce, under which p4d process is running
    -push     Means install pushgateway/command-runner cronjobs and config file. Not relevant for most installations.
=======
    <metrics_root>  is the directory where metrics will be written - default: $metrics_root
    <osuser>        Operating system user, e.g. perforce, under which p4d process is running and to install crontab
    <P4PORT>        P4PORT to use within any installed scripts
    <P4USER>        P4USER to use within any installed scripts
    <p4prom_config_dir> Specify directory to install p4prometheus config file - useful for nonsdp installs
    -push           Means install pushgateway/report_data_instance cronjobs and config file.
                    Not relevant for most installations.
>>>>>>> 39ef48e6

IMPORTANT: Specify either the SDP instance (e.g. 1), or -nosdp and other parameters

WARNING: If using -nosdp, then please ensure P4PORT and P4USER are provided or are appropriately set and that you can connect
    to your server (e.g. you have done a 'p4 trust' if required, and logged in already)

Examples:

./install_p4prom.sh 1
./install_p4prom.sh -nosdp -m /p4metrics -u perforce -p 1666 -u p4admin -c /p4/p4prometheus

"
}

# Command Line Processing
 
declare -i shiftArgs=0
declare -i UseSDP=1
declare -i SELinuxEnabled=0
declare -i InstallPushgateway=0
declare OsUser=""
declare p4port=""
declare p4user=""
declare P4LOG=""
declare P4SERVERID=""
declare p4prom_config_dir=""

set +u
while [[ $# -gt 0 ]]; do
    case $1 in
        (-h) usage -h  && exit 1;;
        # (-man) usage -man;;
        (-nosdp) UseSDP=0;;
        (-m) metrics_root=$2; shiftArgs=1;;
        (-osuser) OsUser="$2"; shiftArgs=1;;
        (-p) p4port="$2"; shiftArgs=1;;
        (-u) p4user="$2"; shiftArgs=1;;
        (-push) InstallPushgateway=1;;
        (-c) p4prom_config_dir="$2"; shiftArgs=1;;
        (-*) usage -h "Unknown command line option ($1)." && exit 1;;
        (*) export SDP_INSTANCE=$1;;
    esac
 
    # Shift (modify $#) the appropriate number of times.
    shift; while [[ "$shiftArgs" -gt 0 ]]; do
        [[ $# -eq 0 ]] && usage -h "Incorrect number of arguments."
        shiftArgs=$shiftArgs-1
        shift
    done
done
set -u

if [[ $(id -u) -ne 0 ]]; then
   echo "$0 can only be run as root or via sudo"
   exit 1
fi

wget=$(which wget)
[[ $? -eq 0 ]] || bail "Failed to find wget in path"

if command -v getenforce > /dev/null; then
    selinux=$(getenforce)
    [[ "$selinux" == "Enforcing" ]] && SELinuxEnabled=1
fi

if [[ $UseSDP -eq 1 ]]; then
    SDP_INSTANCE=${SDP_INSTANCE:-Unset}
    SDP_INSTANCE=${1:-$SDP_INSTANCE}
    if [[ $SDP_INSTANCE == Unset ]]; then
        echo -e "\\nError: Instance parameter not supplied.\\n"
        echo "You must supply the Perforce SDP instance as a parameter to this script. E.g."
        echo "    install_p4prom.sh 1"
        exit 1
    fi

    # Find OSGROUP for ownership permissions - group of /p4 dir itself
    # shellcheck disable=SC2010
    OSGROUP=$(ls -al /p4/ | grep -E '\.$' | head -1 | awk '{print $4}')

    # Load SDP controlled shell environment.
    # shellcheck disable=SC1091
    source /p4/common/bin/p4_vars "$SDP_INSTANCE" ||\
    { echo -e "\\nError: Failed to load SDP environment.\\n"; exit 1; }

    p4="$P4BIN -u $P4USER -p $P4PORT"
    $p4 info -s || bail "Can't connect to P4PORT: $P4PORT"
    p4prom_config_dir="/p4/common/config"
    p4prom_bin_dir="/p4/common/site/bin"
else
    SDP_INSTANCE=""
    p4port=${p4port:-$P4PORT}
    p4user=${p4user:-$P4USER}
    OSUSER="$OsUser"
    OSGROUP=$(id -gn "$OSUSER")
    p4="p4 -u $p4user -p $p4port"
    $p4 info -s || bail "Can't connect to P4PORT: $p4 info -s"
    $p4 login -s || bail "Error - can't run: $p4 login -s"
    P4PORT=$p4port
    P4USER=$p4user
    P4SERVERID=$($p4 info -s | grep "^ServerID" | awk '{print $2}')
    P4LOG=$($p4 configure show P4LOG | awk '{print $1}' | sed -e 's/P4LOG=//')
    [[ -n "$P4SERVERID" ]] || bail "Failed to find P4 serverid value"
    [[ -n "$P4LOG" ]] ||  bail "Failed to find P4LOG value"
    p4prom_config_dir=${p4prom_config_dir:-"/etc/p4prometheus"}
    p4prom_bin_dir="$p4prom_config_dir"
fi

p4prom_config_file="$p4prom_config_dir/p4prometheus.yaml"

download_and_untar () {
    fname=$1
    url=$2
    [[ -f "$fname" ]] && rm -f "$fname"
    msg "downloading and extracting $url"
    wget -q "$url"
    tar zxvf "$fname"
}

install_node_exporter () {

    userid="node_exporter"
    if ! grep -q "^$userid:" /etc/passwd ;then
        useradd --no-create-home --shell /bin/false "$userid" || bail "Failed to create user"
        msg "Created user $userid"
    fi

    cd /tmp || bail "Failed to cd to /tmp"
    PVER="$VER_NODE_EXPORTER"
    fname="node_exporter-$PVER.linux-amd64.tar.gz"
    download_and_untar "$fname" "https://github.com/prometheus/node_exporter/releases/download/v$PVER/$fname"

    tar xvf node_exporter-$PVER.linux-amd64.tar.gz 
    msg "Installing node_exporter"
    mv node_exporter-$PVER.linux-amd64/node_exporter /usr/local/bin/

    if [[ $SELinuxEnabled -eq 1 ]]; then
        bin_file=/usr/local/bin/node_exporter
        semanage fcontext -a -t bin_t $bin_file
        restorecon -vF $bin_file
    fi

    mkdir -p "$metrics_root"
    chown "$OSUSER:$OSGROUP" "$metrics_root"
    chmod 755 "$metrics_root"
    f=$(readlink -f "$metrics_root")
    while [[ $f != / ]]; do chmod 755 "$f"; f=$(dirname "$f"); done;

    if [[ $UseSDP -eq 1 ]]; then
        ln -s "$metrics_root" "$metrics_link"
        chown -h "$OSUSER:$OSGROUP" "$metrics_link"
    fi

    msg "Creating service file for node_exporter"
    cat << EOF > /etc/systemd/system/node_exporter.service
[Unit]
Description=Node Exporter
Wants=network-online.target
After=network-online.target

[Service]
User=$userid
Group=$userid
Type=simple
ExecStart=/usr/local/bin/node_exporter --collector.systemd \
  --collector.systemd.unit-include=(p4.*|node_exporter).service \
  --collector.textfile.directory=$metrics_root

[Install]
WantedBy=multi-user.target
EOF

    sudo systemctl daemon-reload
    sudo systemctl enable node_exporter
    sudo systemctl start node_exporter
    sudo systemctl status node_exporter --no-pager
}

install_p4prometheus () {

    PVER="$VER_P4PROMETHEUS"
    fname="p4prometheus.linux-amd64.gz"
    url="https://github.com/perforce/p4prometheus/releases/download/v$PVER/$fname"
    msg "downloading and extracting $url"
    wget -q "$url"

    gunzip "$fname"
    
    chmod +x p4prometheus.linux-amd64

    mv p4prometheus.linux-amd64 /usr/local/bin/p4prometheus

    if [[ $SELinuxEnabled -eq 1 ]]; then
        bin_file=/usr/local/bin/p4prometheus
        semanage fcontext -a -t bin_t $bin_file
        restorecon -vF $bin_file
    fi

    mkdir -p "$p4prom_config_dir" "$p4prom_bin_dir"
    chown "$OSUSER:$OSGROUP" "$p4prom_config_dir" "$p4prom_bin_dir"

cat << EOF > $p4prom_config_file
# ----------------------
# sdp_instance: SDP instance - typically integer, but can be
# See: https://swarm.workshop.perforce.com/projects/perforce-software-sdp for more
# If this value is blank then it is assumed to be a non-SDP instance.
sdp_instance:   $SDP_INSTANCE

# ----------------------
# log_path: Path to p4d server log - REQUIRED!
log_path:       $P4LOG

# ----------------------
# metrics_output: Name of output file to write for processing by node_exporter.
# Ensure that node_exporter user has read access to this folder.
metrics_output: $metrics_root/p4_cmds.prom

# ----------------------
# server_id: Optional - serverid for metrics - typically read from /p4/<sdp_instance>/root/server.id for 
# SDP installations - please specify a value if non-SDP install
server_id:      $P4SERVERID

# ----------------------
# output_cmds_by_user: true/false - Whether to output metrics p4_cmd_user_counter/p4_cmd_user_cumulative_seconds
# Normally this should be set to true as the metrics are useful.
# If you have a p4d instance with thousands of users you may find the number
# of metrics labels is too great (one per distinct user), so set this to false.
output_cmds_by_user: true

# ----------------------
# case_sensitive_server: true/false - if output_cmds_by_user=true then if this value is set to false
# all userids will be written in lowercase - otherwise as they occur in the log file
# If not present, this value will default to true on Windows and false otherwise.
case_sensitive_server: true

# ----------------------
# output_cmds_by_ip: true/false - Whether to output metrics p4_cmd_ip_counter/p4_cmd_ip_cumulative_seconds
# Like output_cmds_by_user this can be an issue for larger sites so defaults to false.
output_cmds_by_ip: false

# ----------------------
# output_cmds_by_user_regex: Specifies a Go regex for users for whom to output
# metrics p4_cmd_user_detail_counter (tracks cmd counts per user/per cmd) and
# p4_cmd_user_detail_cumulative_seconds
# 
# This can be set to values such as: "" (no users), ".*" (all users), or "swarm|jenkins"
# for just those 2 users. The latter is likely to be appropriate in many sites (keep an eye
# on automation users only, without generating thousands of labels for all users)
output_cmds_by_user_regex: ""

# ----------------------
# fail_on_missing_logfile: Due to timing log file might not be there - just wait.
fail_on_missing_logfile: false

EOF

    chown "$OSUSER:$OSGROUP" "$p4prom_config_file"

    msg "Creating service file for p4prometheus"
    cat << EOF > /etc/systemd/system/p4prometheus.service
[Unit]
Description=P4prometheus
Wants=network-online.target
After=network-online.target

[Service]
User=$OSUSER
Group=$OSGROUP
Type=simple
ExecStart=/usr/local/bin/p4prometheus --config=$p4prom_config_file

[Install]
WantedBy=multi-user.target
EOF

    systemctl daemon-reload
    systemctl enable p4prometheus
    systemctl start p4prometheus
    systemctl status p4prometheus --no-pager

}

install_monitor_metrics () {

    if [[ $UseSDP -eq 1 ]]; then
        cron_args="$SDP_INSTANCE"
    else
        cron_args="-p $P4PORT -u $P4USER -nosdp -m $metrics_root"
    fi
    latest_command_runner_version=$(curl -s "$command_runner_releases_url" | jq -r '.tag_name')
    tar_download_url=$(curl -s "$command_runner_releases_url" | jq -r '.assets[] | select(.name | endswith(".tar.gz")).browser_download_url')
    tar_file_name="${latest_command_runner_version}.tar.gz"
    mon_installer="/tmp/_install_mon.sh"
    cat << EOF > $mon_installer
# Download latest versions
mkdir -p $p4prom_bin_dir
cd $p4prom_bin_dir

# Get the latest release info
latest_command_runner_version=$(curl -s "$command_runner_releases_url" | jq -r '.tag_name')
tar_download_url=$(curl -s "$command_runner_releases_url" | jq -r '.assets[] | select(.name | endswith(".tar.gz")).browser_download_url')

echo -e "Updating command-runner binary and config"

# Assuming you want to download to the current directory
tar_file_name="${latest_command_runner_version}.tar.gz"
wget "$tar_download_url" -O "$tar_file_name"

# Extract binary and config
tar -xvf "$tar_file_name" "$binary_inside_tar" "$config_inside_tar"

# Move binary to script directory and config to its location
echo -e "Moving $binary_inside_tar to $cmdr_bin_dir/command-runner"
sudo mv -f "$binary_inside_tar" "$cmdr_bin_dir/command-runner"
echo -e "Setting permissions for $cmdr_bin_dir/command-runner"
sudo chown root:root "$cmdr_bin_dir/command-runner"
sudo chmod +x "$cmdr_bin_dir/command-runner"
sudo chmod 755 "$cmdr_bin_dir/command-runner"
echo -e "Moving $config_inside_tar to /p4/common/config/$config_inside_tar"
mv -f "$config_inside_tar" "/p4/common/config/"

# Clean up the downloaded tar.gz file
rm -f "$tar_file_name"

echo -e "Command-runner binary and config version: $latest_command_runner_version"

# Download the other scripts latest versions
for scriptname in monitor_metrics.sh monitor_metrics.py monitor_wrapper.sh push_metrics.sh check_for_updates.sh; do
    [[ -f "\$scriptname" ]] && rm "\$scriptname"
    echo "downloading \$scriptname"
    wget "https://raw.githubusercontent.com/perforce/p4prometheus/master/scripts/\$scriptname"
    chmod +x "\$scriptname"
    chown "$OSUSER:$OSGROUP" "\$scriptname"
done

# Install in crontab if required
scriptname="monitor_metrics.sh"
mytab="/tmp/mycron"
crontab -l > \$mytab
if ! grep -q "\$scriptname" "\$mytab" ;then
    entry1="*/1 * * * * $p4prom_bin_dir/\$scriptname $cron_args > /dev/null 2>&1 ||:"
    echo "\$entry1" >> "\$mytab"
fi
scriptname="monitor_wrapper.sh"
if ! grep -q "\$scriptname" "\$mytab" ;then
    entry1="*/1 * * * * $p4prom_bin_dir/\$scriptname $cron_args > /dev/null 2>&1 ||:"
    echo "\$entry1" >> "\$mytab"
fi
crontab "\$mytab"

# List things out for review
echo "Crontab after updating - showing monitor entries:"
crontab -l | grep /monitor_
crontab -l | grep /command-runner

EOF

    chmod 755 "$mon_installer"
    sudo -u "$OSUSER" bash "$mon_installer"

    if [[ $InstallPushgateway -eq 0 ]]; then
        return
    fi

    config_file="$p4prom_config_dir/.push_metrics.cfg"
    cat << EOF > $config_file
# Set these values as appropriate according to HRA Procedures document
metrics_host=https://monitor.hra.p4demo.com:9091
metrics_user=customerid_CHANGEME
metrics_passwd=MySecurePassword_CHANGEME
metrics_job=pushgateway
metrics_instance=customerid-prod-hra_CHANGEME
metrics_customer=customerid_CHANGEME
# Modify the value below when everything above is ready - avoids getting bad metrics
enabled=0
EOF

    chown "$OSUSER:$OSGROUP" "$config_file"
    push_installer="/tmp/_install_push.sh"
    cat << EOF > $push_installer
scriptname="push_metrics.sh"
if ! crontab -l | grep -q "\$scriptname" ;then
    entry1="*/1 * * * * $p4prom_bin_dir/\$scriptname -c $config_file > /dev/null 2>&1 ||:"
    (crontab -l && echo "\$entry1") | crontab -
fi

old_scriptname="report_instance_data.sh"
scriptname="command-runner"

if crontab -l | grep -q "\$old_scriptname" ; then
    crontab -l | grep -v "\$old_scriptname" | crontab -
fi

if ! crontab -l | grep -q "\$scriptname" ; then
    cmd="$cmdr_bin_dir/\$scriptname --server --instance=\\\${INSTANCE} --log=/p4/\\\${INSTANCE}/logs/command-runner.log"
    entry1="0 23 * * * \$cmd > /dev/null 2>&1 ||:"
    (crontab -l && echo "\$entry1") | crontab -
fi

# List things out for review
echo "Crontab after updating - showing push_metrics entries:"
crontab -l | grep -E "/push_metrics|/report_instance"

echo ""
echo "===================================="
echo "Please update values in $config_file"
echo "===================================="

EOF

    chmod 755 "$push_installer"
    sudo -u "$OSUSER" bash "$push_installer"

}

install_node_exporter
install_p4prometheus
install_monitor_metrics

echo "

Should have installed node_exporter, p4prometheus and friends.
Check crontab -l output above (as user $OSUSER)

To review further, please:

    ls -al $metrics_link/

    curl localhost:9100/metrics | grep -E ^p4_
"<|MERGE_RESOLUTION|>--- conflicted
+++ resolved
@@ -46,13 +46,6 @@
 
 install_p4prom.sh -h
 
-<<<<<<< HEAD
-    <metrics_root> is the directory where metrics will be written - default: $metrics_root
-    <metrics_link> is an alternative link to metrics_root where metrics will be written - default: $metrics_link
-                Typically only used for SDP installations.
-    <osuser>    Operating system user, e.g. perforce, under which p4d process is running
-    -push     Means install pushgateway/command-runner cronjobs and config file. Not relevant for most installations.
-=======
     <metrics_root>  is the directory where metrics will be written - default: $metrics_root
     <osuser>        Operating system user, e.g. perforce, under which p4d process is running and to install crontab
     <P4PORT>        P4PORT to use within any installed scripts
@@ -60,7 +53,6 @@
     <p4prom_config_dir> Specify directory to install p4prometheus config file - useful for nonsdp installs
     -push           Means install pushgateway/report_data_instance cronjobs and config file.
                     Not relevant for most installations.
->>>>>>> 39ef48e6
 
 IMPORTANT: Specify either the SDP instance (e.g. 1), or -nosdp and other parameters
 
