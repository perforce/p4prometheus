--- conflicted
+++ resolved
@@ -1,12 +1,8 @@
 #!/bin/bash
 TempLog="/tmp/_instance_data.log"
-<<<<<<< HEAD
-CloudTempLog="/tmp/cloud_instance_data.log"
-=======
 TempJson="/tmp/json_instance_data.json"
 TempHMd="/tmp/hra_output.md"
 TempSMd="/tmp/support_output.md"
->>>>>>> 51e6b7f8
 rm -f $TempLog
 # report_instance_data.sh
 #
@@ -409,18 +405,6 @@
 fi
 
 # Start creating report in Markdown format - being careful to quote backquotes properly!
-<<<<<<< HEAD
-#{
-#    echo "# Output of hostnamectl"
-#    echo ""
-#    echo '```'
-#    hostnamectl;
-#    echo '```'
-#    echo ""
-#    echo "# Output of systemD status"
-#    echo ""
-#    echo '```'
-=======
 {
     serialZ=$(generate_random_serial)
     echo "TIGGER: $serialZ"
@@ -435,16 +419,11 @@
 #    echo '```'
     echo "TIGGER: $serialZ"
 
->>>>>>> 51e6b7f8
 #OLD    systemctl status;
 #    systemctl list-units --type=service --all;
 #    echo '```'
 #    echo ""
-<<<<<<< HEAD
-#} >> $TempLog 2>&1
-=======
 } >> $TempLog 2>&1
->>>>>>> 51e6b7f8
 
 if [[ $IsAWS -eq 1 ]]; then
     echo "Doing the AWS meta-pull"
@@ -452,17 +431,6 @@
     Doc1=$(curl --connect-timeout $autoCloudTimeout -H "X-aws-ec2-metadata-token: $TOKEN" "http://169.254.169.254/latest/dynamic/instance-identity/document")
     Doc2=$(curl --connect-timeout $autoCloudTimeout -H "X-aws-ec2-metadata-token: $TOKEN" "http://169.254.169.254/latest/meta-data/tags/instance/")
     {
-<<<<<<< HEAD
- #       echo "# AWS Metadata"
- #       echo ""
- #       echo '```'
-        echo "$Doc1"
- #       echo '```'
- #       echo ""
- #       echo "# AWS Tags"
- #       echo ""
- #       echo '```'
-=======
         serialZ=$(generate_random_serial)
         echo "TIGGER: $serialZ"
         echo "#T1GL AWS Metadata"
@@ -474,7 +442,6 @@
         echo "#T1GL AWS Tags"
         echo ""
         echo '```'
->>>>>>> 51e6b7f8
         if echo $Doc2 | grep -q '404 - Not Found'; then
             echo "Not available - check Instance permissions"
         else
@@ -483,66 +450,42 @@
                 echo "$t: $v"
             done
         fi
-<<<<<<< HEAD
-#        echo '```'
-#        echo ""
-    } >> $CloudTempLog 2>&1
-=======
         echo '```'
         echo "P4TIGTAG: ALL"
         echo "TIGGER: $serialZ"
     } >> $TempLog 2>&1
->>>>>>> 51e6b7f8
 fi
 
 if [[ $IsAzure -eq 1 ]]; then
     echo "Doing the Azure meta-pull"
     Doc=$(curl --connect-timeout $autoCloudTimeout -s -H Metadata:true --noproxy "*" "http://169.254.169.254/metadata/instance?api-version=2021-02-01" | python -m json.tool)
     {
-<<<<<<< HEAD
-#        echo "# Azure Metadata"
-#        echo ""
-#        echo '```'
+        serialZ=$(generate_random_serial)
+        echo "TIGGER: $serialZ"
+        echo "#T1GL Azure Metadata"
+        echo ""
+        echo '```'
         echo "$Doc"
-#        echo '```'
-    } >> $CloudTempLog 2>&1
-=======
-        serialZ=$(generate_random_serial)
-        echo "TIGGER: $serialZ"
-        echo "#T1GL Azure Metadata"
-        echo ""
-        echo '```'
-        echo "$Doc"
         echo '```'
         echo "P4TIGTAG: ALL"
         echo "TIGGER: $serialZ"
     } >> $TempLog 2>&1
->>>>>>> 51e6b7f8
 fi
 
 if [[ $IsGCP -eq 1 ]]; then
     echo "Doing the GCP meta-pull"
     Doc=$(curl --connect-timeout $autoCloudTimeout "http://metadata.google.internal/computeMetadata/v1/?recursive=true&alt=text" -H "Metadata-Flavor: Google")
     {
-<<<<<<< HEAD
-#        echo "# GCP Metadata"
-#        echo ""
-#        echo '```'
+        serialZ=$(generate_random_serial)
+        echo "TIGGER: $serialZ"
+        echo "#T1GL GCP Metadata"
+        echo ""
+        echo '```'
         echo "$Doc"
-#        echo '```'
-    } >> $CloudTempLog 2>&1
-=======
-        serialZ=$(generate_random_serial)
-        echo "TIGGER: $serialZ"
-        echo "#T1GL GCP Metadata"
-        echo ""
-        echo '```'
-        echo "$Doc"
         echo '```'
         echo "P4TIGTAG: ALL"
         echo "TIGGER: $serialZ"
     } >> $TempLog 2>&1
->>>>>>> 51e6b7f8
 fi
 
 get_sdp_instances
