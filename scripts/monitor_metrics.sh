--- conflicted
+++ resolved
@@ -66,27 +66,19 @@
  
    echo "USAGE for monitor_metrics.sh:
  
-<<<<<<< HEAD
-monitor_metrics.sh [<instance> | -nosdp [-p <port>] | [-u <user>] ] | [-update <mins>] | [-m <metrics_dir>]
-=======
-monitor_metrics.sh [<instance> | -nosdp [-p <port>] | [-u <user>] ] | [-m <metrics_dir>] [-t <P4TICKETS file>]
->>>>>>> f319bb39
+monitor_metrics.sh [<instance> | -nosdp [-p <port>] | [-u <user>] ] | [-m <metrics_dir>]
+monitor_metrics.sh [<instance> | -nosdp [-p <port>] | [-u <user>] ] | [-update <mins>] | [-m <metrics_dir>] [-t <P4TICKETS file>]
  
    or
  
 monitor_metrics.sh -h
-
-<<<<<<< HEAD
-When '-update N' is given, the default update frequency for 'p4_licenses.prom' and 'p4_filesys.prom' 
-are set to once every 'N' minutes. The default update frequency for these two metrics files is once
-every 60 minutes.
-=======
-    -nosdp              Specifies SDP not in use - implies P4PORT and P4USER should be defined in shell env
-    <metrics_dir>       The directory to write metrics to (not required unless -nosdp is specified)
-    <port>              The P4PORT to use (not required unless -nosdp is specified)
-    <user>              The P4USER to use (not required unless -nosdp is specified)
-    <P4TICKETS file>    The P4TICKETS to use (not required unless -nosdp is specified)
-
+    -nosdp                 Specifies SDP not in use - implies P4PORT and P4USER should be defined in shell env
+    -m <metrics_dir>       The directory to write metrics to (not required unless -nosdp is specified)
+    -p <port>              The P4PORT to use (not required unless -nosdp is specified)
+    -u <user>              The P4USER to use (not required unless -nosdp is specified)
+    -t <P4TICKETS file>    The P4TICKETS to use (not required unless -nosdp is specified)
+    -update <min>          Set the default update frequecy for 'p4_licenses.prom' and 'p4_filesys.prom'
+                           in minutes. The default value is 60.
 IMPORTANT: Specify either the SDP instance (e.g. 1), or -nosdp
 
 WARNING: If using -nosdp, then please ensure P4PORT and P4USER are appropriately set and that you can connect
@@ -97,7 +89,7 @@
 /p4/common/site/bin/monitor_metrics.sh 1
 /etc/p4prometheus/monitor_metrics.sh -nosdp -m /p4/metrics -u perforce -t /home/perforce/.p4tickets
 
->>>>>>> f319bb39
+
 "
 }
 
@@ -105,11 +97,8 @@
  
 declare -i shiftArgs=0
 declare -i UseSDP=1
-<<<<<<< HEAD
+declare p4tickets=""
 declare -i Update=60
-=======
-declare p4tickets=""
->>>>>>> f319bb39
 
 set +u
 while [[ $# -gt 0 ]]; do
